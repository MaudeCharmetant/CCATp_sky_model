--- conflicted
+++ resolved
@@ -8,10 +8,6 @@
 from astropy.cosmology import FlatLambdaCDM
 from astropy import constants as cst
 cosmo = FlatLambdaCDM(H0=70, Om0=0.3, Tcmb0=2.7255)
-T_CMB = cosmo.Tcmb0.si.value
-k_B = cst.k_B.value
-h = cst.h.value
-c = cst.c.value
 
 k_B = cst.k_B.si.value
 h = cst.h.si.value
@@ -221,7 +217,6 @@
 
 	return(converted_signal)
 
-<<<<<<< HEAD
 
 def generate_cib(freq, nside_out=4096, beam_FWHM = None, template = "SO", unit = "mjy"):
     '''Computes an all-sky CIB map at a given frequency and nside based on . 
@@ -294,7 +289,8 @@
 
     #Return output
     return(np.float32(cib))
-=======
+
+  
 def random_map(PS,nside,lmax):  
     
     """
@@ -994,5 +990,4 @@
     hp.mollview(map=ykSZ_map, coord=None, nest=False,title='',norm='hist', xsize=2000,return_projected_map=True)
                  
                  
-    return ykSZ_map
->>>>>>> c69c1b8e
+    return ykSZ_map