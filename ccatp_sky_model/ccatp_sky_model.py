--- conflicted
+++ resolved
@@ -774,15 +774,10 @@
     '''
 
     #Read data
-<<<<<<< HEAD
+
     if template != 'SO' and template != 'WebSky' and template != 'Sehgal' and template != 'SO_reproduced':
-        print('Waring: Unknown template requested! Output will be based on SO sky model')
+        print('Waring: Unknown template requested! Output will be based on WebSky sky model')
         template = 'WebSky'
-=======
-    if template != 'SO' and template != 'CITA' and template != 'Sehgal' and template != 'SO_reproduced':
-        print('Waring: Unknown template requested! Output will be based on CITA sky model')
-        template = 'CITA'
->>>>>>> fa045cfb
 
     if template == 'SO':
         
